--- conflicted
+++ resolved
@@ -72,12 +72,9 @@
 
 | [Paper](https://arxiv.org/abs/2504.16116) | [Dataset](https://huggingface.co/datasets/DMindAI/DMind_Benchmark/tree/main/test_data) |
 
-<<<<<<< HEAD
 Overall performance of all evaluated LLMs on the DMind Benchmark
 
 ![](./img/combined_heatmap.png)
-=======
->>>>>>> 7dbda84f
 
 ## Latest LLM Leaderboard In Web3
 
